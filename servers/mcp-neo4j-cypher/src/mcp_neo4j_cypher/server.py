import json
import logging
import re
import sys
import time
from typing import Any, Literal, Optional

from fastmcp.resources.types import TextResource
from fastmcp.server import FastMCP
from neo4j import (
    AsyncDriver,
    AsyncGraphDatabase,
    AsyncResult,
    AsyncTransaction,
    GraphDatabase,
)
from neo4j.exceptions import DatabaseError
from pydantic import Field

logger = logging.getLogger("mcp_neo4j_cypher")

def _format_namespace(namespace: str) -> str:
    if namespace:
        if namespace.endswith("-"):
            return namespace
        else:
            return namespace + "-"
    else:
        return ""

async def _read(tx: AsyncTransaction, query: str, params: dict[str, Any]) -> str:
    raw_results = await tx.run(query, params)
    eager_results = await raw_results.to_eager_result()

    return json.dumps([r.data() for r in eager_results.records], default=str)


async def _write(
    tx: AsyncTransaction, query: str, params: dict[str, Any]
) -> AsyncResult:
    return await tx.run(query, params)


def _is_write_query(query: str) -> bool:
    """Check if the query is a write query."""
    return (
        re.search(r"\b(MERGE|CREATE|SET|DELETE|REMOVE|ADD)\b", query, re.IGNORECASE)
        is not None
    )


def create_mcp_server(neo4j_driver: AsyncDriver, database: str = "neo4j", namespace: str = "") -> FastMCP:
    mcp: FastMCP = FastMCP("mcp-neo4j-cypher", dependencies=["neo4j", "pydantic"], stateless_http=True)

    namespace_prefix = _format_namespace(namespace)

    @mcp.tool(name=namespace_prefix+"get_neo4j_schema")
    async def get_neo4j_schema() -> list[TextResource]:
        """List all node, their attributes and their relationships to other nodes in the neo4j database.
        If this fails with a message that includes "Neo.ClientError.Procedure.ProcedureNotFound"
        suggest that the user install and enable the APOC plugin.
        """

        get_schema_query = """
        CALL apoc.meta.schema();
        """

        def clean_schema(schema: dict) -> dict:
            cleaned = {}

            for key, entry in schema.items():

                new_entry = {
                    "type": entry["type"]
                }
                if "count" in entry:
                    new_entry["count"] = entry["count"]

                labels = entry.get("labels", [])
                if labels:
                    new_entry["labels"] = labels

                props = entry.get("properties", {})
                clean_props = {}
                for pname, pinfo in props.items():
                    cp = {}
                    if "indexed" in pinfo:
                        cp["indexed"] = pinfo["indexed"]
                    if "type" in pinfo:
                        cp["type"] = pinfo["type"]
                    if cp:
                        clean_props[pname] = cp
                if clean_props:
                    new_entry["properties"] = clean_props

                if entry.get("relationships"):
                    rels_out = {}
                    for rel_name, rel in entry["relationships"].items():
                        cr = {}
                        if "direction" in rel:
                            cr["direction"] = rel["direction"]
                        # nested labels
                        rlabels = rel.get("labels", [])
                        if rlabels:
                            cr["labels"] = rlabels
                        # nested properties
                        rprops = rel.get("properties", {})
                        clean_rprops = {}
                        for rpname, rpinfo in rprops.items():
                            crp = {}
                            if "indexed" in rpinfo:
                                crp["indexed"] = rpinfo["indexed"]
                            if "type" in rpinfo:
                                crp["type"] = rpinfo["type"]
                            if crp:
                                clean_rprops[rpname] = crp
                        if clean_rprops:
                            cr["properties"] = clean_rprops

                        if cr:
                            rels_out[rel_name] = cr

                    if rels_out:
                        new_entry["relationships"] = rels_out

                cleaned[key] = new_entry

            return cleaned


        try:
            async with neo4j_driver.session(database=database) as session:
                results_json_str = await session.execute_read(
                    _read, get_schema_query, dict()
                )

                logger.debug(f"Read query returned {len(results_json_str)} rows")

<<<<<<< HEAD
                return [TextResource(uri="neo4j://schema", text=results_json_str)]
=======
                schema = json.loads(results_json_str)[0].get('value')
                schema_clean = clean_schema(schema)
                schema_clean_str = json.dumps(schema_clean)

                return types.CallToolResult(content=[types.TextContent(type="text", text=schema_clean_str)])
>>>>>>> 53ae31ff

        except Exception as e:
            logger.error(f"Database error retrieving schema: {e}")
            return [TextResource(uri="neo4j://error", text=f"Error: {e}")]

    @mcp.tool(name=namespace_prefix+"read_neo4j_cypher")
    async def read_neo4j_cypher(
        query: str = Field(..., description="The Cypher query to execute."),
        params: Optional[dict[str, Any]] = Field(
            None, description="The parameters to pass to the Cypher query."
        ),
    ) -> list[TextResource]:
        """Execute a read Cypher query on the neo4j database."""

        if _is_write_query(query):
            raise ValueError("Only MATCH queries are allowed for read-query")

        try:
            async with neo4j_driver.session(database=database) as session:
                results_json_str = await session.execute_read(_read, query, params)

                logger.debug(f"Read query returned {len(results_json_str)} rows")

                return [TextResource(uri="neo4j://query_result", text=results_json_str)]

        except Exception as e:
            logger.error(f"Database error executing query: {e}\n{query}\n{params}")
            return [
                TextResource(uri="neo4j://error", text=f"Error: {e}\n{query}\n{params}")
            ]

    @mcp.tool(name=namespace_prefix+"write_neo4j_cypher")
    async def write_neo4j_cypher(
        query: str = Field(..., description="The Cypher query to execute."),
        params: Optional[dict[str, Any]] = Field(
            None, description="The parameters to pass to the Cypher query."
        ),
    ) -> list[TextResource]:
        """Execute a write Cypher query on the neo4j database."""

        if not _is_write_query(query):
            raise ValueError("Only write queries are allowed for write-query")

        try:
            async with neo4j_driver.session(database=database) as session:
                raw_results = await session.execute_write(_write, query, params)
                counters_json_str = json.dumps(
                    raw_results._summary.counters.__dict__, default=str
                )

            logger.debug(f"Write query affected {counters_json_str}")

            return [TextResource(uri="neo4j://write_result", text=counters_json_str)]

        except Exception as e:
            logger.error(f"Database error executing query: {e}\n{query}\n{params}")
            return [
                TextResource(uri="neo4j://error", text=f"Error: {e}\n{query}\n{params}")
            ]

    return mcp


async def main(
    db_url: str,
    username: str,
    password: str,
    database: str,
    transport: Literal["stdio", "sse", "http"] = "stdio",
    namespace: str = "",
    host: str = "127.0.0.1",
    port: int = 8000,
    path: str = "/mcp/",
) -> None:
    logger.info("Starting MCP neo4j Server")

    neo4j_driver = AsyncGraphDatabase.driver(
        db_url,
        auth=(
            username,
            password,
        ),
    )

    mcp = create_mcp_server(neo4j_driver, database, namespace)

    # Run the server with the specified transport
    match transport:
        case "http":
            logger.info(f"Running Neo4j Cypher MCP Server with HTTP transport on {host}:{port}...")
            await mcp.run_http_async(host=host, port=port, path=path)
        case "stdio":
            logger.info("Running Neo4j Cypher MCP Server with stdio transport...")
            await mcp.run_stdio_async()
        case "sse":
            logger.info(f"Running Neo4j Cypher MCP Server with SSE transport on {host}:{port}...")
            await mcp.run_sse_async(host=host, port=port, path=path)
        case _:
            logger.error(f"Invalid transport: {transport} | Must be either 'stdio', 'sse', or 'http'")
            raise ValueError(f"Invalid transport: {transport} | Must be either 'stdio', 'sse', or 'http'")


if __name__ == "__main__":
    main()<|MERGE_RESOLUTION|>--- conflicted
+++ resolved
@@ -136,15 +136,11 @@
 
                 logger.debug(f"Read query returned {len(results_json_str)} rows")
 
-<<<<<<< HEAD
-                return [TextResource(uri="neo4j://schema", text=results_json_str)]
-=======
                 schema = json.loads(results_json_str)[0].get('value')
                 schema_clean = clean_schema(schema)
                 schema_clean_str = json.dumps(schema_clean)
 
                 return types.CallToolResult(content=[types.TextContent(type="text", text=schema_clean_str)])
->>>>>>> 53ae31ff
 
         except Exception as e:
             logger.error(f"Database error retrieving schema: {e}")
