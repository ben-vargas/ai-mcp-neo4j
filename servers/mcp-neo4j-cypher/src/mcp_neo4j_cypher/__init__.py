import argparse
import asyncio
import os

from . import server


def main():
    """Main entry point for the package."""
    parser = argparse.ArgumentParser(description="Neo4j Cypher MCP Server")
    parser.add_argument("--db-url", default=None, help="Neo4j connection URL")
    parser.add_argument("--username", default=None, help="Neo4j username")
    parser.add_argument("--password", default=None, help="Neo4j password")
    parser.add_argument("--database", default=None, help="Neo4j database name")
    parser.add_argument("--transport", default=None, help="Transport type (stdio, sse, http)")
    parser.add_argument("--namespace", default=None, help="Tool namespace")
<<<<<<< HEAD
    parser.add_argument("--host", default=None, help="HTTP host (default: 127.0.0.1)")
    parser.add_argument("--port", type=int, default=None, help="HTTP port (default: 8000)")
    parser.add_argument("--path", default=None, help="HTTP path (default: /mcp/)")
=======
    parser.add_argument("--server-host", default=None, help="Server host")
    parser.add_argument("--server-port", default=None, help="Server port")
>>>>>>> 00b5d614

    args = parser.parse_args()
    asyncio.run(
        server.main(
            args.db_url or os.getenv("NEO4J_URL") or os.getenv("NEO4J_URI", "bolt://localhost:7687"),
            args.username or os.getenv("NEO4J_USERNAME", "neo4j"),
            args.password or os.getenv("NEO4J_PASSWORD", "password"),
            args.database or os.getenv("NEO4J_DATABASE", "neo4j"),
            args.transport or os.getenv("NEO4J_TRANSPORT", "stdio"),
            args.namespace or os.getenv("NEO4J_NAMESPACE", ""),
<<<<<<< HEAD
            args.host or os.getenv("NEO4J_HTTP_HOST", "127.0.0.1"),
            args.port or int(os.getenv("NEO4J_HTTP_PORT", "8000")),
            args.path or os.getenv("NEO4J_HTTP_PATH", "/mcp/"),
=======
            args.server_host or os.getenv("NEO4J_MCP_SERVER_HOST", "127.0.0.1"),
            args.server_port or os.getenv("NEO4J_MCP_SERVER_PORT", 8000),
>>>>>>> 00b5d614
        )
    )


__all__ = ["main", "server"]<|MERGE_RESOLUTION|>--- conflicted
+++ resolved
@@ -14,14 +14,11 @@
     parser.add_argument("--database", default=None, help="Neo4j database name")
     parser.add_argument("--transport", default=None, help="Transport type (stdio, sse, http)")
     parser.add_argument("--namespace", default=None, help="Tool namespace")
-<<<<<<< HEAD
     parser.add_argument("--host", default=None, help="HTTP host (default: 127.0.0.1)")
     parser.add_argument("--port", type=int, default=None, help="HTTP port (default: 8000)")
     parser.add_argument("--path", default=None, help="HTTP path (default: /mcp/)")
-=======
     parser.add_argument("--server-host", default=None, help="Server host")
     parser.add_argument("--server-port", default=None, help="Server port")
->>>>>>> 00b5d614
 
     args = parser.parse_args()
     asyncio.run(
@@ -32,14 +29,9 @@
             args.database or os.getenv("NEO4J_DATABASE", "neo4j"),
             args.transport or os.getenv("NEO4J_TRANSPORT", "stdio"),
             args.namespace or os.getenv("NEO4J_NAMESPACE", ""),
-<<<<<<< HEAD
             args.host or os.getenv("NEO4J_HTTP_HOST", "127.0.0.1"),
             args.port or int(os.getenv("NEO4J_HTTP_PORT", "8000")),
             args.path or os.getenv("NEO4J_HTTP_PATH", "/mcp/"),
-=======
-            args.server_host or os.getenv("NEO4J_MCP_SERVER_HOST", "127.0.0.1"),
-            args.server_port or os.getenv("NEO4J_MCP_SERVER_PORT", 8000),
->>>>>>> 00b5d614
         )
     )
 
